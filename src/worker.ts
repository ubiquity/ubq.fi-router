--- conflicted
+++ resolved
@@ -6,134 +6,6 @@
  *  - /rpc/:chainId is exposed same-origin to avoid CORS complexity, proxied to https://rpc.ubq.fi.
  */
 
-<<<<<<< HEAD
-import type { ServiceType, CacheControlValue } from './types'
-import { getSubdomainKey, isPluginDomain } from './utils'
-import { coalesceDiscovery } from './service-discovery'
-import { routeRequest } from './routing'
-import { getCachedSitemapEntries } from './sitemap-discovery'
-import { generateXmlSitemap, generateJsonSitemap, createXmlResponse, createJsonResponse } from './sitemap-generator'
-import { getCachedPluginMapEntries } from './plugin-map-discovery'
-import { generateXmlPluginMap, generateJsonPluginMap, createXmlPluginMapResponse, createJsonPluginMapResponse } from './plugin-map-generator'
-import { rateLimitedKVWrite } from './utils/rate-limited-kv-write'
-import { kvGetWithFallback, kvDeleteWithFallback, kvListWithFallback } from './utils/kv-fallback-wrapper'
-import { routeServiceTypeCache } from './core/memory-cache'
-import { getLastKnownGoodPlatform, setLastKnownGoodPlatform, clearLastKnownGoodPlatform } from './core/last-known-good'
-import { discoverAllServices, discoverAllPlugins } from './core/discovery'
-
-interface Env {
-  ROUTER_CACHE: KVNamespace
-  GITHUB_TOKEN: string
-  ADMIN_TOKEN?: string
-}
-
-export default {
-  async fetch(request: Request, env: Env): Promise<Response> {
-    return handleRequest(request, env)
-  }
-}
-
-async function handleRequest(request: Request, env: Env): Promise<Response> {
-  // DIAGNOSTIC LOG: Test if ANY logs appear in wrangler tail
-  console.log(JSON.stringify({
-    level: "DEBUG",
-    message: "🔍 DIAGNOSTIC: Worker fetch handler started",
-    timestamp: new Date().toISOString(),
-    url: request.url,
-    method: request.method,
-    userAgent: request.headers.get('User-Agent'),
-    cfRay: request.headers.get('CF-Ray')
-  }));
-
-  // Github token is optional for normal routing; required only for sitemap/plugin-map generation
-
-  const url = new URL(request.url)
-  const cacheControl = request.headers.get('X-Cache-Control') as CacheControlValue
-
-  // Lightweight health endpoint for monitoring
-  if (url.pathname === '/__health') {
-    return new Response(JSON.stringify({ status: 'ok', time: new Date().toISOString() }), {
-      status: 200,
-      headers: { 'Content-Type': 'application/json', 'Cache-Control': 'no-store' }
-    })
-  }
-
-  // Handle RPC requests early to avoid preflight issues
-  if (url.pathname.startsWith('/rpc/')) {
-    return await handleRpcRequest(request, url)
-  }
-
-  // Admin: platform pinning API
-  if (url.pathname === '/__platform') {
-    return await handlePlatformAdmin(request, env, url)
-  }
-
-  if (url.pathname === '/__seed-lkg') {
-    return await handleSeedLKG(request, env, url)
-  }
-
-  // Handle sitemap endpoints
-  if (url.pathname === '/sitemap.xml') {
-    return await handleSitemapXml(env.ROUTER_CACHE, cacheControl === 'refresh', env.GITHUB_TOKEN, request)
-  }
-
-  if (url.pathname === '/sitemap.json') {
-    return await handleSitemapJson(env.ROUTER_CACHE, cacheControl === 'refresh', env.GITHUB_TOKEN, request)
-  }
-
-  // Handle plugin-map endpoints
-  if (url.pathname === '/plugin-map.xml') {
-    return await handlePluginMapXml(env.ROUTER_CACHE, cacheControl === 'refresh', env.GITHUB_TOKEN, request)
-  }
-
-  if (url.pathname === '/plugin-map.json') {
-    return await handlePluginMapJson(env.ROUTER_CACHE, cacheControl === 'refresh', env.GITHUB_TOKEN, request)
-  }
-
-  // Generate cache key from hostname
-  const subdomain = getSubdomainKey(url.hostname)
-  const cacheKey = `route:${subdomain}`
-
-  // Handle cache control headers
-  if (cacheControl === 'clear') {
-    await kvDeleteWithFallback(env.ROUTER_CACHE, cacheKey)
-    return new Response('Cache cleared', { status: 200 })
-  }
-
-  if (cacheControl === 'clear-all') {
-    // Clear all route cache entries
-    const { keys } = await kvListWithFallback(env.ROUTER_CACHE, { prefix: 'route:' })
-    const deletePromises = keys.map(key => kvDeleteWithFallback(env.ROUTER_CACHE, key.name))
-    await Promise.all(deletePromises)
-    return new Response(`Cleared ${keys.length} cache entries`, { status: 200 })
-  }
-
-  let serviceType: ServiceType
-
-  if (cacheControl === 'refresh') {
-    console.log(JSON.stringify({
-      level: "INFO",
-      message: `Cache refresh triggered for ${request.url}`,
-      url: request.url,
-      sourceIp: request.headers.get('CF-Connecting-IP'),
-      userAgent: request.headers.get('User-Agent'),
-      referer: request.headers.get('Referer'),
-      headers: Object.fromEntries(request.headers),
-    }));
-    // Force refresh: skip cache and discover services
-    serviceType = await coalesceDiscovery(subdomain, url, env.ROUTER_CACHE, env.GITHUB_TOKEN)
-    // Cache policy: do not cache negative results for long
-    const isNegative = serviceType === 'service-none' || serviceType === 'plugin-none'
-    const expirationTtl = isNegative ? 60 : 86400 // 1 minute for NONE, 24h otherwise
-    if (!isNegative) {
-      await rateLimitedKVWrite(env.ROUTER_CACHE, cacheKey, serviceType, 'route-refresh', { expirationTtl })
-    }
-  } else {
-    // Normal flow: zero-KV hot path. Assume both platforms; routing logic will pick working backend.
-    const isPlugin = url.hostname.split('.')[0].startsWith('os-')
-    serviceType = (isPlugin ? 'plugin-both' : 'service-both') as ServiceType
-  }
-=======
 import { getSubdomainKey } from './utils/get-subdomain-key'
 import { isPluginDomain } from './utils/is-plugin-domain'
 import { buildDenoUrl } from './utils/build-deno-url'
@@ -149,110 +21,17 @@
     if (url.pathname === '/__health') {
       return json({ status: 'ok', time: new Date().toISOString() })
     }
->>>>>>> 2e2f287c
 
     // Same-origin RPC proxy (CORS-friendly)
     if (url.pathname.startsWith('/rpc/')) {
       return handleRpc(request, url)
     }
 
-<<<<<<< HEAD
-async function handlePlatformAdmin(request: Request, env: Env, url: URL): Promise<Response> {
-  const adminToken = env.ADMIN_TOKEN || ''
-  const headerToken = request.headers.get('X-Admin-Token') || ''
-  if (!adminToken || headerToken !== adminToken) {
-    return new Response('Forbidden', { status: 403 })
-  }
-  const host = url.searchParams.get('host') || ''
-  if (!host || !(host === 'ubq.fi' || host.endsWith('.ubq.fi'))) {
-    return new Response('Missing or invalid host', { status: 400 })
-  }
-  const isPlugin = isPluginDomain(host)
-  const id = isPlugin ? host : getSubdomainKey(host)
-
-  if (request.method === 'GET') {
-    const lkg = await getLastKnownGoodPlatform(env.ROUTER_CACHE, isPlugin, id)
-    return json({ host, isPlugin, id, platform: lkg || null })
-  }
-  if (request.method === 'DELETE') {
-    await clearLastKnownGoodPlatform(env.ROUTER_CACHE, isPlugin, id)
-    return json({ host, cleared: true })
-  }
-  if (request.method === 'POST' || request.method === 'PUT') {
-    const platform = url.searchParams.get('platform')
-    if (platform !== 'deno' && platform !== 'pages') {
-      return new Response('platform must be deno|pages', { status: 400 })
-    }
-    await setLastKnownGoodPlatform(env.ROUTER_CACHE, isPlugin, id, platform)
-    return json({ host, isPlugin, id, platform, set: true })
-  }
-  return new Response('Method Not Allowed', { status: 405 })
-}
-
-function json(obj: any, status = 200): Response {
-  return new Response(JSON.stringify(obj), { status, headers: { 'Content-Type': 'application/json', 'Cache-Control': 'no-store' } })
-}
-
-async function handleSeedLKG(request: Request, env: Env, url: URL): Promise<Response> {
-  const adminToken = env.ADMIN_TOKEN || ''
-  const headerToken = request.headers.get('X-Admin-Token') || ''
-  if (!adminToken || headerToken !== adminToken) {
-    return new Response('Forbidden', { status: 403 })
-  }
-  const which = url.searchParams.get('which') || 'all'
-  const out: any = { which, services: { set: 0 }, plugins: { set: 0 } }
-  try {
-    if (which === 'services' || which === 'all') {
-      const svcMap = await discoverAllServices(env.ROUTER_CACHE, env.GITHUB_TOKEN)
-      for (const [sub, type] of svcMap) {
-        let platform: 'deno' | 'pages' | null = null
-        if (type === 'service-deno') platform = 'deno'
-        else if (type === 'service-pages') platform = 'pages'
-        else if (type === 'service-both') platform = 'deno' // prefer Deno when both exist
-        if (platform) {
-          await setLastKnownGoodPlatform(env.ROUTER_CACHE, false, sub, platform)
-          out.services.set++
-        }
-      }
-    }
-    if (which === 'plugins' || which === 'all') {
-      const plugMap = await discoverAllPlugins(env.ROUTER_CACHE, env.GITHUB_TOKEN)
-      for (const [plugin, { serviceType } ] of plugMap) {
-        let platform: 'deno' | 'pages' | null = null
-        if (serviceType === 'plugin-deno' || serviceType === 'plugin-both') platform = 'deno'
-        else if (serviceType === 'plugin-pages') platform = 'pages'
-        if (platform) {
-          const host = `os-${plugin}.ubq.fi`
-          await setLastKnownGoodPlatform(env.ROUTER_CACHE, true, host, platform)
-          out.plugins.set++
-        }
-      }
-    }
-    return json(out)
-  } catch (e: any) {
-    return json({ error: e?.message || String(e), partial: out }, 500)
-  }
-}
-
-/**
- * Handle RPC requests by proxying to rpc.ubq.fi
- * This eliminates CORS preflight requests by making them same-origin
- */
-async function handleRpcRequest(request: Request, url: URL): Promise<Response> {
-  console.log(JSON.stringify({
-    level: "INFO",
-    message: "🔗 Handling RPC request",
-    url: request.url,
-    method: request.method,
-    path: url.pathname
-  }));
-=======
     // Compute Deno target URL and proxy
     const isPlugin = isPluginDomain(url.hostname)
     const target = isPlugin
       ? await buildPluginUrl(url.hostname, url, undefined as any, '')
       : buildDenoUrl(getSubdomainKey(url.hostname), url)
->>>>>>> 2e2f287c
 
     return proxy(request, target)
   }
@@ -305,97 +84,17 @@
   return new Response(resp.body, { status: resp.status, statusText: resp.statusText, headers: outHeaders })
 }
 
-<<<<<<< HEAD
-/**
- * Safe sitemap generation with timeout
- */
-async function safeSitemapGeneration(
-  kvNamespace: KVNamespace,
-  forceRefresh: boolean,
-  githubToken: string,
-  request?: any
-  ): Promise<any[]> {
-  const TIMEOUT_MS = 8000 // 8 seconds timeout (within 10s worker limit)
-
-  console.log('🚀 Starting sitemap generation with timeout protection')
-
-  // Race between sitemap generation and timeout
-  const timeoutPromise = new Promise((_, reject) => {
-    setTimeout(() => reject(new Error('Sitemap generation timeout')), TIMEOUT_MS)
-  })
-
-  const sitemapPromise = getCachedSitemapEntries(kvNamespace, forceRefresh, githubToken, request)
-
-  const entries = await Promise.race([sitemapPromise, timeoutPromise]) as any[]
-
-  console.log(`✅ Sitemap generation completed with ${entries.length} entries`)
-  return entries
-}
-
-/**
- * Handle XML sitemap requests
- */
-async function handleSitemapXml(
-  kvNamespace: KVNamespace,
-  forceRefresh: boolean,
-  githubToken: string,
-  request?: any
-  ): Promise<Response> {
-  try {
-    const entries = await safeSitemapGeneration(kvNamespace, forceRefresh, githubToken, request)
-    const xmlContent = generateXmlSitemap(entries)
-    return createXmlResponse(xmlContent)
-  } catch (error) {
-    console.error('Critical error in XML sitemap handler:', error)
-    // Attempt to serve last cached content as a best-effort fallback
-    try {
-      const entries = await getCachedSitemapEntries(kvNamespace, false, githubToken, request)
-      const xmlContent = generateXmlSitemap(entries)
-      return createXmlResponse(xmlContent)
-    } catch {
-      const errorMessage = error instanceof Error ? error.message : String(error)
-      return new Response(`Sitemap XML error: ${errorMessage}`, { status: 503 })
-    }
-=======
 async function proxy(request: Request, targetUrl: string, timeoutMs = 6000): Promise<Response> {
   const headers = new Headers()
   for (const [key, value] of request.headers.entries()) {
     const k = key.toLowerCase()
     if (k === 'host' || k === 'origin' || k === 'referer' || k === 'cf-ray' || k === 'cookie') continue
     headers.set(key, value)
->>>>>>> 2e2f287c
   }
 
-<<<<<<< HEAD
-/**
- * Handle JSON sitemap requests
- */
-async function handleSitemapJson(
-  kvNamespace: KVNamespace,
-  forceRefresh: boolean,
-  githubToken: string,
-  request?: any
-  ): Promise<Response> {
-  try {
-    const entries = await safeSitemapGeneration(kvNamespace, forceRefresh, githubToken, request)
-    const jsonContent = generateJsonSitemap(entries)
-    return createJsonResponse(jsonContent)
-  } catch (error) {
-    console.error('Critical error in JSON sitemap handler:', error)
-    // Attempt to serve last cached content as a best-effort fallback
-    try {
-      const entries = await getCachedSitemapEntries(kvNamespace, false, githubToken, request)
-      const jsonContent = generateJsonSitemap(entries)
-      return createJsonResponse(jsonContent)
-    } catch {
-      const errorMessage = error instanceof Error ? error.message : String(error)
-      return new Response(`Sitemap JSON error: ${errorMessage}`, { status: 503 })
-    }
-=======
   const init: RequestInit = { method: request.method, headers, redirect: 'manual' }
   if (request.method !== 'GET' && request.method !== 'HEAD') {
     init.body = request.clone().body
->>>>>>> 2e2f287c
   }
   const res = await fetch(new Request(targetUrl, init), { signal: AbortSignal.timeout(timeoutMs) })
   // Reverted version injection: return upstream response as-is
@@ -453,60 +152,6 @@
   return s.replace(/^W\//, '').replace(/^"|"$/g, '')
 }
 
-<<<<<<< HEAD
-/**
- * Handle XML plugin-map requests
- */
-async function handlePluginMapXml(
-  kvNamespace: KVNamespace,
-  forceRefresh: boolean,
-  githubToken: string,
-  request?: any
-  ): Promise<Response> {
-  try {
-    const entries = await safePluginMapGeneration(kvNamespace, forceRefresh, githubToken, request)
-    const xmlContent = generateXmlPluginMap(entries)
-    return createXmlPluginMapResponse(xmlContent)
-  } catch (error) {
-    console.error('Critical error in XML plugin-map handler:', error)
-    // Attempt to serve last cached content as a best-effort fallback
-    try {
-      const entries = await getCachedPluginMapEntries(kvNamespace, false, githubToken, request)
-      const xmlContent = generateXmlPluginMap(entries)
-      return createXmlPluginMapResponse(xmlContent)
-    } catch {
-      const errorMessage = error instanceof Error ? error.message : String(error)
-      return new Response(`Plugin-map XML error: ${errorMessage}`, { status: 503 })
-    }
-  }
-}
-
-/**
- * Handle JSON plugin-map requests
- */
-async function handlePluginMapJson(
-  kvNamespace: KVNamespace,
-  forceRefresh: boolean,
-  githubToken: string,
-  request?: any
-  ): Promise<Response> {
-  try {
-    const entries = await safePluginMapGeneration(kvNamespace, forceRefresh, githubToken, request)
-    const jsonContent = generateJsonPluginMap(entries, new Date().toISOString())
-    return createJsonPluginMapResponse(jsonContent)
-  } catch (error) {
-    console.error('Critical error in JSON plugin-map handler:', error)
-    // Attempt to serve last cached content as a best-effort fallback
-    try {
-      const entries = await getCachedPluginMapEntries(kvNamespace, false, githubToken, request)
-      const jsonContent = generateJsonPluginMap(entries, new Date().toISOString())
-      return createJsonPluginMapResponse(jsonContent)
-    } catch {
-      const errorMessage = error instanceof Error ? error.message : String(error)
-      return new Response(`Plugin-map JSON error: ${errorMessage}`, { status: 503 })
-    }
-  }
-=======
 function shortenHash(h: string): string {
   const hex = h.replace(/[^0-9a-f]/gi, '')
   return hex.slice(0, 7)
@@ -517,5 +162,4 @@
   const digest = await crypto.subtle.digest('SHA-256', enc)
   const arr = Array.from(new Uint8Array(digest))
   return arr.map((b) => b.toString(16).padStart(2, '0')).join('')
->>>>>>> 2e2f287c
 }