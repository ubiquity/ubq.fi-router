/**
 * UBQ.FI Router — Cloudflare Worker
<<<<<<< HEAD
 * Deterministic routing to Deno Deploy apps; /rpc is same‑origin proxy.
 * No KV, no discovery, no sticky cookies, no Pages fallback.
=======
 * Purpose: Deterministically route ubq.fi traffic to Deno Deploy apps.
 * Notes:
 *  - No KV, no LKG, no sticky cookies, no Pages fallback.
 *  - /rpc/:chainId is exposed same-origin to avoid CORS complexity, proxied to https://rpc.ubq.fi.
>>>>>>> 9baa8b1b
 */

import { getSubdomainKey } from './utils/get-subdomain-key'
import { isPluginDomain } from './utils/is-plugin-domain'
import { buildDenoUrl } from './utils/build-deno-url'
import { buildPluginUrl } from './utils/build-plugin-url'

export interface Env {}

export default {
<<<<<<< HEAD
  async fetch(request: Request, _env: Env): Promise<Response> {
    const url = new URL(request.url)

=======
  async fetch(request: Request, env: Env): Promise<Response> {
    const url = new URL(request.url)

    // Healthcheck
>>>>>>> 9baa8b1b
    if (url.pathname === '/__health') {
      return json({ status: 'ok', time: new Date().toISOString() })
    }

<<<<<<< HEAD
=======
    // Same-origin RPC proxy (CORS-friendly)
>>>>>>> 9baa8b1b
    if (url.pathname.startsWith('/rpc/')) {
      return handleRpc(request, url)
    }

<<<<<<< HEAD
    const isPlugin = isPluginDomain(url.hostname)
    const target = isPlugin
      ? buildPluginUrl(url.hostname, url)
=======
    // Compute Deno target URL and proxy
    const isPlugin = isPluginDomain(url.hostname)
    const target = isPlugin
      ? await buildPluginUrl(url.hostname, url, undefined as any, '')
>>>>>>> 9baa8b1b
      : buildDenoUrl(getSubdomainKey(url.hostname), url)

    return proxy(request, target)
  }
}

function json(obj: unknown, status = 200): Response {
  return new Response(JSON.stringify(obj), {
    status,
    headers: { 'Content-Type': 'application/json', 'Cache-Control': 'no-store' }
  })
}

async function handleRpc(request: Request, url: URL): Promise<Response> {
  const parts = url.pathname.split('/')
  const chainId = parts[2]
  if (!chainId || !/^\d+$/.test(chainId)) {
    return new Response('Invalid chain ID. Must be numeric.', { status: 400 })
  }

  if (request.method === 'OPTIONS') {
    return new Response(null, {
      status: 204,
      headers: {
        'Access-Control-Allow-Origin': '*',
        'Access-Control-Allow-Methods': 'GET, POST, PUT, DELETE, OPTIONS',
        'Access-Control-Allow-Headers': 'Content-Type, Authorization, X-Requested-With',
        'Access-Control-Max-Age': '86400'
      }
    })
  }

  const targetUrl = `https://rpc.ubq.fi/${chainId}${url.search}`
  const headers = new Headers()
  for (const [key, value] of request.headers.entries()) {
    const k = key.toLowerCase()
    if (k === 'host' || k === 'origin' || k === 'referer') continue
    headers.set(key, value)
<<<<<<< HEAD
  }
  const init: RequestInit = {
    method: request.method,
    headers,
    body: request.method === 'GET' || request.method === 'HEAD' ? undefined : request.body,
    redirect: 'manual'
  }
  const resp = await fetch(new Request(targetUrl, init))
  const outHeaders = new Headers(resp.headers)
  outHeaders.set('Access-Control-Allow-Origin', '*')
  outHeaders.set('Access-Control-Allow-Methods', 'GET, POST, PUT, DELETE, OPTIONS')
  outHeaders.set('Access-Control-Allow-Headers', 'Content-Type, Authorization, X-Requested-With')
  return new Response(resp.body, { status: resp.status, statusText: resp.statusText, headers: outHeaders })
}

async function proxy(request: Request, targetUrl: string, timeoutMs = 6000): Promise<Response> {
  const headers = new Headers()
  for (const [key, value] of request.headers.entries()) {
    const k = key.toLowerCase()
    if (k === 'host' || k === 'origin' || k === 'referer' || k === 'cf-ray' || k === 'cookie') continue
    headers.set(key, value)
  }

  const init: RequestInit = { method: request.method, headers, redirect: 'manual' }
  if (request.method !== 'GET' && request.method !== 'HEAD') {
    init.body = request.clone().body
  }
  const res = await fetch(new Request(targetUrl, init), { signal: AbortSignal.timeout(timeoutMs) })
  return new Response(res.body, { status: res.status, statusText: res.statusText, headers: res.headers })
}
=======
  }
  const init: RequestInit = {
    method: request.method,
    headers,
    body: request.method === 'GET' || request.method === 'HEAD' ? undefined : request.body,
    redirect: 'manual'
  }
  const resp = await fetch(new Request(targetUrl, init))
  const outHeaders = new Headers(resp.headers)
  outHeaders.set('Access-Control-Allow-Origin', '*')
  outHeaders.set('Access-Control-Allow-Methods', 'GET, POST, PUT, DELETE, OPTIONS')
  outHeaders.set('Access-Control-Allow-Headers', 'Content-Type, Authorization, X-Requested-With')
  return new Response(resp.body, { status: resp.status, statusText: resp.statusText, headers: outHeaders })
}

async function proxy(request: Request, targetUrl: string, timeoutMs = 6000): Promise<Response> {
  const headers = new Headers()
  for (const [key, value] of request.headers.entries()) {
    const k = key.toLowerCase()
    if (k === 'host' || k === 'origin' || k === 'referer' || k === 'cf-ray' || k === 'cookie') continue
    headers.set(key, value)
  }

  const init: RequestInit = { method: request.method, headers, redirect: 'manual' }
  if (request.method !== 'GET' && request.method !== 'HEAD') {
    init.body = request.clone().body
  }
  const res = await fetch(new Request(targetUrl, init), { signal: AbortSignal.timeout(timeoutMs) })
  // Reverted version injection: return upstream response as-is
  return new Response(res.body, { status: res.status, statusText: res.statusText, headers: res.headers })

  // Pass through non-HTML as-is
  const ct = res.headers.get('content-type') || ''
  const isHtml = ct.includes('text/html')
  if (!isHtml) {
    return new Response(res.body, { status: res.status, statusText: res.statusText, headers: res.headers })
  }

  // Derive a version fingerprint without upstream changes
  let version = ''
  // Prefer upstream header if present
  const upstreamHeader = res.headers.get('x-ubq-version')
  if (upstreamHeader) {
    version = upstreamHeader.trim()
  } else {
    // Try ETag
    const etag = res.headers.get('etag')
    if (etag) {
      version = shortenHash(stripQuotes(etag))
    } else {
      // Fallback: hash HTML body (using a clone to keep stream for HTMLRewriter)
      try {
        const clone = res.clone()
        const html = await clone.text()
        const hash = await sha256Hex(html)
        version = shortenHash(hash)
      } catch {
        version = ''
      }
    }
  }

  // Only inject visible footer badge for primary site; always add header
  const outHeaders = new Headers(res.headers)
  if (version) outHeaders.set('X-Ubq-Version', version)
  outHeaders.delete('content-length')

  if (hostname === 'ubq.fi' && version) {
    const rewriter = new HTMLRewriter().on('footer', {
      element(el) {
        el.append(`<div style="opacity:.7;font:12px/1.2 -apple-system,system-ui,Segoe UI,Roboto,Ubuntu,Cantarell,Noto Sans,sans-serif;display:flex;gap:.5rem;align-items:center;margin-top:.5rem"><span>v${version}</span></div>`, { html: true })
      }
    })
    return rewriter.transform(new Response(res.body, { status: res.status, statusText: res.statusText, headers: outHeaders }))
  }

  return new Response(res.body, { status: res.status, statusText: res.statusText, headers: outHeaders })
}

function stripQuotes(s: string): string {
  return s.replace(/^W\//, '').replace(/^"|"$/g, '')
}

function shortenHash(h: string): string {
  const hex = h.replace(/[^0-9a-f]/gi, '')
  return hex.slice(0, 7)
}

async function sha256Hex(text: string): Promise<string> {
  const enc = new TextEncoder().encode(text)
  const digest = await crypto.subtle.digest('SHA-256', enc)
  const arr = Array.from(new Uint8Array(digest))
  return arr.map((b) => b.toString(16).padStart(2, '0')).join('')
}
>>>>>>> 9baa8b1b
<|MERGE_RESOLUTION|>--- conflicted
+++ resolved
@@ -1,14 +1,7 @@
 /**
  * UBQ.FI Router — Cloudflare Worker
-<<<<<<< HEAD
  * Deterministic routing to Deno Deploy apps; /rpc is same‑origin proxy.
  * No KV, no discovery, no sticky cookies, no Pages fallback.
-=======
- * Purpose: Deterministically route ubq.fi traffic to Deno Deploy apps.
- * Notes:
- *  - No KV, no LKG, no sticky cookies, no Pages fallback.
- *  - /rpc/:chainId is exposed same-origin to avoid CORS complexity, proxied to https://rpc.ubq.fi.
->>>>>>> 9baa8b1b
  */
 
 import { getSubdomainKey } from './utils/get-subdomain-key'
@@ -19,38 +12,20 @@
 export interface Env {}
 
 export default {
-<<<<<<< HEAD
   async fetch(request: Request, _env: Env): Promise<Response> {
     const url = new URL(request.url)
 
-=======
-  async fetch(request: Request, env: Env): Promise<Response> {
-    const url = new URL(request.url)
-
-    // Healthcheck
->>>>>>> 9baa8b1b
     if (url.pathname === '/__health') {
       return json({ status: 'ok', time: new Date().toISOString() })
     }
 
-<<<<<<< HEAD
-=======
-    // Same-origin RPC proxy (CORS-friendly)
->>>>>>> 9baa8b1b
     if (url.pathname.startsWith('/rpc/')) {
       return handleRpc(request, url)
     }
 
-<<<<<<< HEAD
     const isPlugin = isPluginDomain(url.hostname)
     const target = isPlugin
       ? buildPluginUrl(url.hostname, url)
-=======
-    // Compute Deno target URL and proxy
-    const isPlugin = isPluginDomain(url.hostname)
-    const target = isPlugin
-      ? await buildPluginUrl(url.hostname, url, undefined as any, '')
->>>>>>> 9baa8b1b
       : buildDenoUrl(getSubdomainKey(url.hostname), url)
 
     return proxy(request, target)
@@ -89,7 +64,6 @@
     const k = key.toLowerCase()
     if (k === 'host' || k === 'origin' || k === 'referer') continue
     headers.set(key, value)
-<<<<<<< HEAD
   }
   const init: RequestInit = {
     method: request.method,
@@ -119,100 +93,4 @@
   }
   const res = await fetch(new Request(targetUrl, init), { signal: AbortSignal.timeout(timeoutMs) })
   return new Response(res.body, { status: res.status, statusText: res.statusText, headers: res.headers })
-}
-=======
-  }
-  const init: RequestInit = {
-    method: request.method,
-    headers,
-    body: request.method === 'GET' || request.method === 'HEAD' ? undefined : request.body,
-    redirect: 'manual'
-  }
-  const resp = await fetch(new Request(targetUrl, init))
-  const outHeaders = new Headers(resp.headers)
-  outHeaders.set('Access-Control-Allow-Origin', '*')
-  outHeaders.set('Access-Control-Allow-Methods', 'GET, POST, PUT, DELETE, OPTIONS')
-  outHeaders.set('Access-Control-Allow-Headers', 'Content-Type, Authorization, X-Requested-With')
-  return new Response(resp.body, { status: resp.status, statusText: resp.statusText, headers: outHeaders })
-}
-
-async function proxy(request: Request, targetUrl: string, timeoutMs = 6000): Promise<Response> {
-  const headers = new Headers()
-  for (const [key, value] of request.headers.entries()) {
-    const k = key.toLowerCase()
-    if (k === 'host' || k === 'origin' || k === 'referer' || k === 'cf-ray' || k === 'cookie') continue
-    headers.set(key, value)
-  }
-
-  const init: RequestInit = { method: request.method, headers, redirect: 'manual' }
-  if (request.method !== 'GET' && request.method !== 'HEAD') {
-    init.body = request.clone().body
-  }
-  const res = await fetch(new Request(targetUrl, init), { signal: AbortSignal.timeout(timeoutMs) })
-  // Reverted version injection: return upstream response as-is
-  return new Response(res.body, { status: res.status, statusText: res.statusText, headers: res.headers })
-
-  // Pass through non-HTML as-is
-  const ct = res.headers.get('content-type') || ''
-  const isHtml = ct.includes('text/html')
-  if (!isHtml) {
-    return new Response(res.body, { status: res.status, statusText: res.statusText, headers: res.headers })
-  }
-
-  // Derive a version fingerprint without upstream changes
-  let version = ''
-  // Prefer upstream header if present
-  const upstreamHeader = res.headers.get('x-ubq-version')
-  if (upstreamHeader) {
-    version = upstreamHeader.trim()
-  } else {
-    // Try ETag
-    const etag = res.headers.get('etag')
-    if (etag) {
-      version = shortenHash(stripQuotes(etag))
-    } else {
-      // Fallback: hash HTML body (using a clone to keep stream for HTMLRewriter)
-      try {
-        const clone = res.clone()
-        const html = await clone.text()
-        const hash = await sha256Hex(html)
-        version = shortenHash(hash)
-      } catch {
-        version = ''
-      }
-    }
-  }
-
-  // Only inject visible footer badge for primary site; always add header
-  const outHeaders = new Headers(res.headers)
-  if (version) outHeaders.set('X-Ubq-Version', version)
-  outHeaders.delete('content-length')
-
-  if (hostname === 'ubq.fi' && version) {
-    const rewriter = new HTMLRewriter().on('footer', {
-      element(el) {
-        el.append(`<div style="opacity:.7;font:12px/1.2 -apple-system,system-ui,Segoe UI,Roboto,Ubuntu,Cantarell,Noto Sans,sans-serif;display:flex;gap:.5rem;align-items:center;margin-top:.5rem"><span>v${version}</span></div>`, { html: true })
-      }
-    })
-    return rewriter.transform(new Response(res.body, { status: res.status, statusText: res.statusText, headers: outHeaders }))
-  }
-
-  return new Response(res.body, { status: res.status, statusText: res.statusText, headers: outHeaders })
-}
-
-function stripQuotes(s: string): string {
-  return s.replace(/^W\//, '').replace(/^"|"$/g, '')
-}
-
-function shortenHash(h: string): string {
-  const hex = h.replace(/[^0-9a-f]/gi, '')
-  return hex.slice(0, 7)
-}
-
-async function sha256Hex(text: string): Promise<string> {
-  const enc = new TextEncoder().encode(text)
-  const digest = await crypto.subtle.digest('SHA-256', enc)
-  const arr = Array.from(new Uint8Array(digest))
-  return arr.map((b) => b.toString(16).padStart(2, '0')).join('')
-}
->>>>>>> 9baa8b1b
+}